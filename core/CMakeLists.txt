# core/CMakeLists.txt
# Cubos core build configuration

option(WITH_GLFW "With GLFW?" ON)
option(WITH_OPENGL "With OpenGL?" ON)
if (WITH_GLFW)
    option(GLFW_USE_SUBMODULE "Compile GLFW from source?" ON)
endif ()
option(GLM_USE_SUBMODULE "Compile GLM from source?" ON)
option(YAMLCPP_USE_SUBMODULE "Compile YAML CPP from source?" ON)
option(GOOGLETEST_USE_SUBMODULE "Compile Google Test from source?" ON)
option(SPDLOG_USE_SUBMODULE "Compile SPDLOG from source?" ON)
option(FMT_USE_SUBMODULE "Compile FMT from source?" ON)

option(BUILD_CORE_SAMPLES "Build cubos core samples" OFF)
option(BUILD_CORE_TESTS "Build cubos core tests?" OFF)

message("# Building core samples: " ${BUILD_CORE_SAMPLES})
message("# Building core tests: " ${BUILD_CORE_TESTS})

# Set core source files

set(CUBOS_CORE_SOURCE
    "src/cubos/log.cpp"
    "src/cubos/settings.cpp"

    "src/cubos/memory/stream.cpp"
    "src/cubos/memory/std_stream.cpp"
    "src/cubos/memory/buffer_stream.cpp"
    "src/cubos/memory/serializer.cpp"
    "src/cubos/memory/deserializer.cpp"
    "src/cubos/memory/yaml_serializer.cpp"
    "src/cubos/memory/yaml_deserializer.cpp"

    "src/cubos/data/file.cpp"
    "src/cubos/data/file_system.cpp"
    "src/cubos/data/std_archive.cpp"
<<<<<<< HEAD
    "src/cubos/data/qb_parser.cpp"
=======
    "src/cubos/data/embedded_archive.cpp"
>>>>>>> 6b5981ba

    "src/cubos/io/window.cpp"
    "src/cubos/io/glfw_window.hpp"
    "src/cubos/io/glfw_window.cpp"

    "src/cubos/io/input_manager.cpp"
    "src/cubos/io/action.cpp"
    "src/cubos/io/context.cpp"

    "src/cubos/io/sources/button_press.cpp"
    "src/cubos/io/sources/single_axis.cpp"
    "src/cubos/io/sources/double_axis.cpp"

    "src/cubos/gl/debug.cpp"
    "src/cubos/gl/render_device.cpp"
    "src/cubos/gl/ogl_render_device.hpp"
    "src/cubos/gl/ogl_render_device.cpp"
    "src/cubos/gl/material.cpp"
    "src/cubos/gl/palette.cpp"
    "src/cubos/gl/grid.cpp"
    "src/cubos/gl/util.cpp"
    )

set(CUBOS_CORE_INCLUDE
    "include/cubos/log.hpp"
    "include/cubos/settings.hpp"

    "include/cubos/memory/stream.hpp"
    "include/cubos/memory/std_stream.hpp"
    "include/cubos/memory/buffer_stream.hpp"
    "include/cubos/memory/serializer.hpp"
    "include/cubos/memory/deserializer.hpp"
    "include/cubos/memory/yaml_serializer.hpp"
    "include/cubos/memory/yaml_deserializer.hpp"
    "include/cubos/memory/serialization_map.hpp"

    "include/cubos/data/file.hpp"
    "include/cubos/data/file_stream.hpp"
    "include/cubos/data/file_system.hpp"
    "include/cubos/data/archive.hpp"
    "include/cubos/data/std_archive.hpp"
<<<<<<< HEAD
    "include/cubos/data/qb_parser.hpp"
=======
    "include/cubos/data/embedded_archive.hpp"
>>>>>>> 6b5981ba

    "include/cubos/io/window.hpp"

    "include/cubos/gl/debug.hpp"
    "include/cubos/gl/render_device.hpp"
    "include/cubos/gl/material.hpp"
    "include/cubos/gl/palette.hpp"
    "include/cubos/gl/grid.hpp"
    "include/cubos/gl/util.hpp"

    "include/cubos/io/input_manager.hpp"
    "include/cubos/io/action.hpp"
    "include/cubos/io/context.hpp"
    "include/cubos/io/sources/source.hpp"
    "include/cubos/io/sources/button_press.hpp"
    "include/cubos/io/sources/single_axis.hpp"
    "include/cubos/io/sources/double_axis.hpp"
    )

# Create core library

add_library(cubos-core ${CUBOS_CORE_SOURCE} ${CUBOS_CORE_INCLUDE})
target_include_directories(cubos-core PUBLIC "include" PRIVATE "src")
set_property(TARGET cubos-core PROPERTY CXX_STANDARD 20)
target_compile_features(cubos-core PUBLIC cxx_std_20)

# Link dependencies

if (WITH_OPENGL)
    add_subdirectory(lib/glad)
    target_link_libraries(cubos-core PRIVATE glad)
    target_compile_definitions(cubos-core PRIVATE WITH_OPENGL)
endif ()

if (WITH_GLFW)
    if (GLFW_USE_SUBMODULE)
        set(GLFW_BUILD_DOCS OFF CACHE BOOL "" FORCE)
        set(GLFW_BUILD_TESTS OFF CACHE BOOL "" FORCE)
        set(GLFW_BUILD_EXAMPLES OFF CACHE BOOL "" FORCE)
        add_subdirectory(lib/glfw)
    else ()
        find_package(glfw3 REQUIRED)
    endif ()

    target_link_libraries(cubos-core PRIVATE glfw)
    target_compile_definitions(cubos-core PRIVATE WITH_GLFW)
endif ()

if (GLM_USE_SUBMODULE)
    add_subdirectory(lib/glm)
else ()
    find_package(glm REQUIRED)
endif ()

if (YAMLCPP_USE_SUBMODULE)
    set(YAML_CPP_BUILD_TOOLS OFF CACHE BOOL "" FORCE)
    add_subdirectory(lib/yaml-cpp)
else ()
    find_package(yaml-cpp REQUIRED)
endif ()

if (GOOGLETEST_USE_SUBMODULE)
    if (WIN32)
        set(gtest_force_shared_crt ON CACHE BOOL "" FORCE)
    endif ()
    add_subdirectory(lib/googletest)
else ()
    find_package(googletest REQUIRED)
endif ()

if (SPDLOG_USE_SUBMODULE)
    add_subdirectory(lib/spdlog)
else ()
    find_package(spdlog REQUIRED)
endif ()

if (FMT_USE_SUBMODULE)
    add_subdirectory(lib/fmt)
else ()
    find_package(fmt REQUIRED)
endif ()

set(THREADS_PREFER_PTHREAD_FLAG ON)
find_package(Threads REQUIRED)

target_link_libraries(cubos-core PUBLIC glm::glm spdlog yaml-cpp fmt::fmt ${CMAKE_DL_LIBS})
target_link_libraries(cubos-core PRIVATE glad Threads::Threads)

# Add core tests

if (CMAKE_PROJECT_NAME STREQUAL PROJECT_NAME AND BUILD_CORE_TESTS)
    include(CTest)
    enable_testing()

    include(GoogleTest)
    add_subdirectory(tests)
endif ()

# Add core samples
if (BUILD_CORE_SAMPLES)
    add_subdirectory(samples)
endif ()

# Add doxygen documentation

find_package(Doxygen COMPONENTS dot)

if (Doxygen_FOUND)
    set(DOXYGEN_GENERATE_TREEVIEW YES)
    set(DOXYGEN_HTML_EXTRA_FILES ${CMAKE_SOURCE_DIR}/docs/doxygen-awesome-css/doxygen-awesome-darkmode-toggle.js)
    set(DOXYGEN_HTML_EXTRA_STYLESHEET ${CMAKE_SOURCE_DIR}/docs/doxygen-awesome-css/doxygen-awesome.css)
    set(DOXYGEN_HTML_HEADER ${CMAKE_SOURCE_DIR}/docs/header.html)
    set(DOXYGEN_HTML_FOOTER ${CMAKE_SOURCE_DIR}/docs/footer.html)
    doxygen_add_docs(
        core-doxygen
        "include"
        COMMENT "Generate core documentation"
    )
endif ()<|MERGE_RESOLUTION|>--- conflicted
+++ resolved
@@ -35,11 +35,8 @@
     "src/cubos/data/file.cpp"
     "src/cubos/data/file_system.cpp"
     "src/cubos/data/std_archive.cpp"
-<<<<<<< HEAD
+    "src/cubos/data/embedded_archive.cpp"
     "src/cubos/data/qb_parser.cpp"
-=======
-    "src/cubos/data/embedded_archive.cpp"
->>>>>>> 6b5981ba
 
     "src/cubos/io/window.cpp"
     "src/cubos/io/glfw_window.hpp"
@@ -81,11 +78,8 @@
     "include/cubos/data/file_system.hpp"
     "include/cubos/data/archive.hpp"
     "include/cubos/data/std_archive.hpp"
-<<<<<<< HEAD
+    "include/cubos/data/embedded_archive.hpp"
     "include/cubos/data/qb_parser.hpp"
-=======
-    "include/cubos/data/embedded_archive.hpp"
->>>>>>> 6b5981ba
 
     "include/cubos/io/window.hpp"
 
