--- conflicted
+++ resolved
@@ -3,7 +3,7 @@
 
 using namespace cubos::gl;
 
-Grid::Grid(const glm::ivec3& size)
+Grid::Grid(const glm::uvec3& size)
 {
     if (size.x < 1 || size.y < 1 || size.z < 1)
     {
@@ -16,7 +16,7 @@
     this->indices.resize(this->size.x * this->size.y * this->size.z, 0);
 }
 
-Grid::Grid(const glm::ivec3& size, const std::vector<uint16_t>& indices)
+Grid::Grid(const glm::uvec3& size, const std::vector<uint16_t>& indices)
 {
     if (size.x < 1 || size.y < 1 || size.z < 1)
     {
@@ -37,61 +37,8 @@
 
 Grid::Grid()
 {
-<<<<<<< HEAD
-    this->size = {0, 0, 0};
-    new (&this->shortIndices) std::vector<uint8_t>();
-}
-
-Grid::Grid(Grid&& other) : width(other.width), size(other.size)
-{
-    if (this->width == IndexWidth::U8)
-        new (&this->shortIndices) std::vector<uint8_t>(std::move(other.shortIndices));
-    else
-        new (&this->longIndices) std::vector<uint16_t>(std::move(other.longIndices));
-}
-
-Grid::~Grid()
-{
-    if (this->width == IndexWidth::U8)
-        this->shortIndices.~vector();
-    else
-        this->longIndices.~vector();
-}
-
-void Grid::setIndexWidth(IndexWidth width)
-{
-    if (width == this->width)
-        return;
-    this->width = width;
-
-    if (this->width == IndexWidth::U8)
-    {
-        auto indices = std::move(this->longIndices);
-        this->longIndices.~vector();
-        new (&this->shortIndices) std::vector<uint8_t>(this->size.x * this->size.y * this->size.z, 0);
-        for (size_t i = 0; i < indices.size(); i++)
-        {
-            if (indices[i] > UINT8_MAX)
-            {
-                logWarning("Grid::setIndexWidth(): index {} is too large for a uint8_t, setting to 0.", indices[i]);
-                this->shortIndices[i] = 0;
-            }
-            else
-                this->shortIndices[i] = indices[i];
-        }
-    }
-    else
-    {
-        auto indices = std::move(this->shortIndices);
-        this->shortIndices.~vector();
-        new (&this->longIndices) std::vector<uint16_t>(this->size.x * this->size.y * this->size.z, 0);
-        for (size_t i = 0; i < indices.size(); i++)
-            this->longIndices[i] = indices[i];
-    }
-=======
     this->size = {1, 1, 1};
     this->indices.resize(1, 0);
->>>>>>> 6b5981ba
 }
 
 void Grid::setSize(const glm::uvec3& size)
@@ -116,22 +63,17 @@
     return size;
 }
 
-<<<<<<< HEAD
 void Grid::clear()
 {
-    if (this->width == IndexWidth::U8)
-        for (size_t i = 0; i < this->shortIndices.size(); i++)
-            this->shortIndices[i] = 0;
-    else
-        for (size_t i = 0; i < this->longIndices.size(); i++)
-            this->longIndices[i] = 0;
-=======
+    for (size_t i = 0; i < this->indices.size(); i++)
+        this->indices[i] = 0;
+}
+
 uint16_t Grid::get(const glm::ivec3& position) const
 {
     assert(position.x >= 0 && position.x < this->size.x && position.y >= 0 && position.y < this->size.y &&
            position.z >= 0 && position.z < this->size.z);
     return this->indices[position.x + position.y * size.x + position.z * size.x * size.y];
->>>>>>> 6b5981ba
 }
 
 void Grid::set(const glm::ivec3& position, uint16_t mat)
@@ -139,16 +81,6 @@
     assert(position.x >= 0 && position.x < this->size.x && position.y >= 0 && position.y < this->size.y &&
            position.z >= 0 && position.z < this->size.z);
     this->indices[position.x + position.y * size.x + position.z * size.x * size.y] = mat;
-}
-
-size_t Grid::get(const glm::ivec3& position) const
-{
-    assert(position.x >= 0 && position.x < this->size.x && position.y >= 0 && position.y < this->size.y &&
-           position.z >= 0 && position.z < this->size.z);
-    if (this->width == IndexWidth::U8)
-        return this->shortIndices[position.x + position.y * size.x + position.z * size.x * size.y];
-    else
-        return this->longIndices[position.x + position.y * size.x + position.z * size.x * size.y];
 }
 
 void Grid::serialize(memory::Serializer& serializer) const
