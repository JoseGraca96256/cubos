--- conflicted
+++ resolved
@@ -1091,13 +1091,13 @@
             cubeFaceToGL(desc.targets[i].getCubeMapTarget().face, face);
             glFramebufferTexture2D(GL_FRAMEBUFFER, GL_COLOR_ATTACHMENT0 + i, face,
                                    std::static_pointer_cast<OGLCubeMap>(desc.targets[i].getCubeMapTarget().handle)->id,
-<<<<<<< HEAD
-                                   0);
+                                   desc.targets[i].mipLevel);
             break;
         case FramebufferDesc::TargetType::Texture2D:
             glFramebufferTexture2D(
                 GL_FRAMEBUFFER, GL_COLOR_ATTACHMENT0 + i, GL_TEXTURE_2D,
-                std::static_pointer_cast<OGLTexture2D>(desc.targets[i].getTexture2DTarget().handle)->id, 0);
+                std::static_pointer_cast<OGLTexture2D>(desc.targets[i].getTexture2DTarget().handle)->id,
+                desc.targets[i].mipLevel);
             break;
         case FramebufferDesc::TargetType::Texture2DArray:
 
@@ -1105,16 +1105,6 @@
                 GL_FRAMEBUFFER, GL_COLOR_ATTACHMENT0 + i,
                 std::static_pointer_cast<OGLTexture2D>(desc.targets[i].getTexture2DTarget().handle)->id, 0);
             break;
-=======
-                                   desc.targets[i].mipLevel);
-        }
-        else
-        {
-            glFramebufferTexture2D(
-                GL_FRAMEBUFFER, GL_COLOR_ATTACHMENT0 + i, GL_TEXTURE_2D,
-                std::static_pointer_cast<OGLTexture2D>(desc.targets[i].getTexture2DTarget().handle)->id,
-                desc.targets[i].mipLevel);
->>>>>>> 9abe9d6d
         }
         drawBuffers.push_back(GL_COLOR_ATTACHMENT0 + i);
     }
