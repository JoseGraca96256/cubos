# engine/CMakeLists.txt
# Cubos engine build configuration

option(BUILD_ENGINE_SAMPLES "Build cubos engine samples" OFF)

message( "# Building engine samples: " ${BUILD_ENGINE_SAMPLES})

# Set engine source files

set(CUBOS_ENGINE_SOURCE
<<<<<<< HEAD
        src/cubos/rendering/renderer.cpp

        src/cubos/entry.cpp
        src/cubos/rendering/deferred/deferred_renderer.cpp
        src/cubos/rendering/post_processing/post_processing_pass.cpp
        src/cubos/rendering/post_processing/copy_pass.cpp
        src/cubos/rendering/shadow_mapping/shadow_mapper.cpp
        src/cubos/rendering/shadow_mapping/csm_shadow_mapper.cpp)

set(CUBOS_ENGINE_INCLUDE
        include/cubos/rendering/renderer.hpp
        include/cubos/rendering/deferred/deferred_renderer.hpp
        include/cubos/rendering/post_processing/post_processing_pass.hpp
        include/cubos/rendering/post_processing/copy_pass.hpp
        include/cubos/rendering/shadow_mapping/shadow_mapper.hpp
        include/cubos/rendering/shadow_mapping/csm_shadow_mapper.hpp)
=======
    src/cubos/cubos.cpp

    src/cubos/rendering/renderer.cpp
    src/cubos/rendering/deferred/deferred_renderer.cpp
    src/cubos/rendering/post_processing/post_processing_pass.cpp
    src/cubos/rendering/post_processing/copy_pass.cpp)

set(CUBOS_ENGINE_INCLUDE
    include/cubos/cubos.hpp

    include/cubos/rendering/renderer.hpp
    include/cubos/rendering/deferred/deferred_renderer.hpp
    include/cubos/rendering/post_processing/post_processing_pass.hpp
    include/cubos/rendering/post_processing/copy_pass.hpp)
>>>>>>> 4049deb5

# Create cubos engine

add_library(cubos-engine ${CUBOS_ENGINE_SOURCE} ${CUBOS_ENGINE_INCLUDE})
target_include_directories(cubos-engine PUBLIC "include" PRIVATE "src")
target_link_libraries(cubos-engine PUBLIC cubos-core)
set_property(TARGET cubos-engine PROPERTY CXX_STANDARD 20)
target_compile_features(cubos-engine PUBLIC cxx_std_20)

# Add engine samples
if (BUILD_ENGINE_SAMPLES)
    add_subdirectory(samples)
endif()<|MERGE_RESOLUTION|>--- conflicted
+++ resolved
@@ -8,10 +8,9 @@
 # Set engine source files
 
 set(CUBOS_ENGINE_SOURCE
-<<<<<<< HEAD
+        src/cubos/cubos.cpp
+
         src/cubos/rendering/renderer.cpp
-
-        src/cubos/entry.cpp
         src/cubos/rendering/deferred/deferred_renderer.cpp
         src/cubos/rendering/post_processing/post_processing_pass.cpp
         src/cubos/rendering/post_processing/copy_pass.cpp
@@ -19,28 +18,13 @@
         src/cubos/rendering/shadow_mapping/csm_shadow_mapper.cpp)
 
 set(CUBOS_ENGINE_INCLUDE
+        include/cubos/cubos.hpp
         include/cubos/rendering/renderer.hpp
         include/cubos/rendering/deferred/deferred_renderer.hpp
         include/cubos/rendering/post_processing/post_processing_pass.hpp
         include/cubos/rendering/post_processing/copy_pass.hpp
         include/cubos/rendering/shadow_mapping/shadow_mapper.hpp
         include/cubos/rendering/shadow_mapping/csm_shadow_mapper.hpp)
-=======
-    src/cubos/cubos.cpp
-
-    src/cubos/rendering/renderer.cpp
-    src/cubos/rendering/deferred/deferred_renderer.cpp
-    src/cubos/rendering/post_processing/post_processing_pass.cpp
-    src/cubos/rendering/post_processing/copy_pass.cpp)
-
-set(CUBOS_ENGINE_INCLUDE
-    include/cubos/cubos.hpp
-
-    include/cubos/rendering/renderer.hpp
-    include/cubos/rendering/deferred/deferred_renderer.hpp
-    include/cubos/rendering/post_processing/post_processing_pass.hpp
-    include/cubos/rendering/post_processing/copy_pass.hpp)
->>>>>>> 4049deb5
 
 # Create cubos engine
 
