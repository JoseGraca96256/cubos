# engine/CMakeLists.txt
# Cubos engine build configuration

option(BUILD_ENGINE_SAMPLES "Build cubos engine samples" OFF)

message( "# Building engine samples: " ${BUILD_ENGINE_SAMPLES})

# Set engine source files

set(CUBOS_ENGINE_SOURCE
<<<<<<< HEAD
    src/cubos/rendering/renderer.cpp

    src/cubos/entry.cpp
    src/cubos/rendering/deferred/deferred_renderer.cpp
    src/cubos/rendering/post_processing/post_processing_pass.cpp
    src/cubos/rendering/post_processing/copy_pass.cpp)

set(CUBOS_ENGINE_INCLUDE
    include/cubos/rendering/renderer.hpp
    include/cubos/rendering/deferred/deferred_renderer.hpp
    include/cubos/rendering/post_processing/post_processing_pass.hpp
    include/cubos/rendering/post_processing/copy_pass.hpp)

# Create cubos engine

add_executable(cubos-engine ${CUBOS_ENGINE_SOURCE} ${CUBOS_ENGINE_INCLUDE})
target_link_libraries(cubos-engine cubos-core)
target_include_directories(cubos-engine PUBLIC "include" PRIVATE "src")
set_property(TARGET cubos-engine PROPERTY CXX_STANDARD 20)
target_compile_features(cubos-engine PUBLIC cxx_std_20)
=======
    "src/cubos/cubos.cpp"
)

set(CUBOS_ENGINE_INCLUDE
    "include/cubos/cubos.hpp"
)

# Create cubos engine

add_library(cubos-engine ${CUBOS_ENGINE_SOURCE} ${CUBOS_ENGINE_INCLUDE})
target_include_directories(cubos-engine PUBLIC "include" PRIVATE "src")
target_link_libraries(cubos-engine PUBLIC cubos-core)
target_compile_features(cubos-engine PUBLIC cxx_std_20)

# Add engine samples
if (BUILD_ENGINE_SAMPLES)
    add_subdirectory(samples)
endif()
>>>>>>> 6b5981ba
<|MERGE_RESOLUTION|>--- conflicted
+++ resolved
@@ -8,15 +8,16 @@
 # Set engine source files
 
 set(CUBOS_ENGINE_SOURCE
-<<<<<<< HEAD
+    src/cubos/cubos.cpp
+
     src/cubos/rendering/renderer.cpp
-
-    src/cubos/entry.cpp
     src/cubos/rendering/deferred/deferred_renderer.cpp
     src/cubos/rendering/post_processing/post_processing_pass.cpp
     src/cubos/rendering/post_processing/copy_pass.cpp)
 
 set(CUBOS_ENGINE_INCLUDE
+    include/cubos/cubos.hpp
+
     include/cubos/rendering/renderer.hpp
     include/cubos/rendering/deferred/deferred_renderer.hpp
     include/cubos/rendering/post_processing/post_processing_pass.hpp
@@ -24,28 +25,13 @@
 
 # Create cubos engine
 
-add_executable(cubos-engine ${CUBOS_ENGINE_SOURCE} ${CUBOS_ENGINE_INCLUDE})
-target_link_libraries(cubos-engine cubos-core)
-target_include_directories(cubos-engine PUBLIC "include" PRIVATE "src")
-set_property(TARGET cubos-engine PROPERTY CXX_STANDARD 20)
-target_compile_features(cubos-engine PUBLIC cxx_std_20)
-=======
-    "src/cubos/cubos.cpp"
-)
-
-set(CUBOS_ENGINE_INCLUDE
-    "include/cubos/cubos.hpp"
-)
-
-# Create cubos engine
-
 add_library(cubos-engine ${CUBOS_ENGINE_SOURCE} ${CUBOS_ENGINE_INCLUDE})
 target_include_directories(cubos-engine PUBLIC "include" PRIVATE "src")
 target_link_libraries(cubos-engine PUBLIC cubos-core)
+set_property(TARGET cubos-engine PROPERTY CXX_STANDARD 20)
 target_compile_features(cubos-engine PUBLIC cxx_std_20)
 
 # Add engine samples
 if (BUILD_ENGINE_SAMPLES)
     add_subdirectory(samples)
-endif()
->>>>>>> 6b5981ba
+endif()